package svid

import (
	"context"
	"crypto/ecdsa"
	"crypto/elliptic"
	"crypto/rand"
	"crypto/x509"
	"time"

	"github.com/imkira/go-observer"
	"github.com/spiffe/spire/pkg/common/idutil"
<<<<<<< HEAD
	"github.com/spiffe/spire/pkg/common/telemetry"
=======
	telemetry_server "github.com/spiffe/spire/pkg/common/telemetry/server"
	"github.com/spiffe/spire/pkg/common/util"
>>>>>>> 1b8cb323
	"github.com/spiffe/spire/pkg/server/ca"
)

// Rotator is an interface for a SVID rotator
type Rotator interface {
	Initialize(ctx context.Context) error
	Run(ctx context.Context) error

	State() State
	Subscribe() observer.Stream
}

type rotator struct {
	c *RotatorConfig

	state observer.Property
}

// State is the current SVID and key
type State struct {
	SVID []*x509.Certificate
	Key  *ecdsa.PrivateKey
}

// Start generates a new SVID and then starts the rotator.
func (r *rotator) Initialize(ctx context.Context) error {
	return r.rotateSVID(ctx)
}

func (r *rotator) State() State {
	return r.state.Value().(State)
}

func (r *rotator) Subscribe() observer.Stream {
	return r.state.Observe()
}

// Run starts a ticker which monitors the server SVID
// for expiration and rotates the SVID as necessary.
func (r *rotator) Run(ctx context.Context) error {
	t := r.c.Clock.Ticker(r.c.Interval)
	defer t.Stop()

	for {
		select {
		case <-ctx.Done():
			r.c.Log.Debug("Stopping SVID rotator")
			return nil
		case <-t.C:
			if r.shouldRotate() {
				if err := r.rotateSVID(ctx); err != nil {
					r.c.Log.WithError(err).Error("Could not rotate server SVID")
				}
			}
		}
	}
}

// shouldRotate returns a boolean informing the caller of whether or not the
// SVID should be rotated.
func (r *rotator) shouldRotate() bool {
	s := r.state.Value().(State)

	if len(s.SVID) == 0 {
		return true
	}

	return r.c.Clock.Now().After(certHalfLife(s.SVID[0]))
}

// rotateSVID cuts a new server SVID from the CA plugin and installs
// it on the endpoints struct. Also updates the CA certificates.
func (r *rotator) rotateSVID(ctx context.Context) (err error) {
	counter := telemetry_server.StartRotateServerSVIDCall(r.c.Metrics)
	defer counter.Done(&err)
	r.c.Log.Debug("Rotating server SVID")

	key, err := ecdsa.GenerateKey(elliptic.P384(), rand.Reader)
	if err != nil {
		return err
	}

	// Sign the CSR
<<<<<<< HEAD
	svid, err := r.c.ServerCA.SignX509SVID(ctx, ca.X509SVIDParams{
		SpiffeID:  idutil.ServerID(r.c.TrustDomain.Host),
		PublicKey: key.Public(),
	})
=======
	svid, err := r.c.ServerCA.SignServerX509SVID(ctx, csr, ca.X509Params{})
>>>>>>> 1b8cb323
	if err != nil {
		return err
	}

	s := State{
		SVID: svid,
		Key:  key,
	}

	r.state.Update(s)
	return nil
}

func certHalfLife(cert *x509.Certificate) time.Time {
	return cert.NotBefore.Add(cert.NotAfter.Sub(cert.NotBefore) / 2)
}<|MERGE_RESOLUTION|>--- conflicted
+++ resolved
@@ -9,13 +9,7 @@
 	"time"
 
 	"github.com/imkira/go-observer"
-	"github.com/spiffe/spire/pkg/common/idutil"
-<<<<<<< HEAD
-	"github.com/spiffe/spire/pkg/common/telemetry"
-=======
 	telemetry_server "github.com/spiffe/spire/pkg/common/telemetry/server"
-	"github.com/spiffe/spire/pkg/common/util"
->>>>>>> 1b8cb323
 	"github.com/spiffe/spire/pkg/server/ca"
 )
 
@@ -99,14 +93,9 @@
 	}
 
 	// Sign the CSR
-<<<<<<< HEAD
-	svid, err := r.c.ServerCA.SignX509SVID(ctx, ca.X509SVIDParams{
-		SpiffeID:  idutil.ServerID(r.c.TrustDomain.Host),
+	svid, err := r.c.ServerCA.SignServerX509SVID(ctx, ca.ServerX509SVIDParams{
 		PublicKey: key.Public(),
 	})
-=======
-	svid, err := r.c.ServerCA.SignServerX509SVID(ctx, csr, ca.X509Params{})
->>>>>>> 1b8cb323
 	if err != nil {
 		return err
 	}
