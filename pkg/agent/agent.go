package agent

import (
	"context"
	"crypto/ecdsa"
	"crypto/elliptic"
	"crypto/rand"
	"crypto/tls"
	"crypto/x509"
	"crypto/x509/pkix"
	"fmt"
	"io/ioutil"
	"net"
	"net/url"
	"os"
	"path"
	"time"

	"github.com/sirupsen/logrus"
	"github.com/spiffe/go-spiffe/uri"
	"github.com/spiffe/spire/pkg/agent/auth"
	"github.com/spiffe/spire/pkg/agent/cache"
	"github.com/spiffe/spire/pkg/agent/catalog"
	"github.com/spiffe/spire/pkg/agent/keymanager"
	"github.com/spiffe/spire/pkg/agent/nodeattestor"
	"github.com/spiffe/spire/pkg/api/node"
	"github.com/spiffe/spire/pkg/api/workload"

	"google.golang.org/grpc"
	"google.golang.org/grpc/credentials"
<<<<<<< HEAD
=======
	"google.golang.org/grpc/peer"
)
>>>>>>> a9f732b2

	spiffe_tls "github.com/spiffe/go-spiffe/tls"
	spire_common "github.com/spiffe/spire/pkg/common"
)

type Config struct {
	// Address to bind the workload api to
	BindAddress *net.UnixAddr

	// Distinguished Name to use for all CSRs
	CertDN *pkix.Name

	// Directory to store runtime data
	DataDir string

	// Directory for plugin configs
	PluginDir string

	Log logrus.FieldLogger

	// Address of SPIRE server
	ServerAddress *net.TCPAddr

	// A channel for receiving errors from agent goroutines
	ErrorCh chan error

	// A channel to trigger agent shutdown
	ShutdownCh chan struct{}

	// Trust domain and associated CA bundle
	TrustDomain url.URL
	TrustBundle *x509.CertPool
}

type Agent struct {
<<<<<<< HEAD
	BaseSVID    []byte
	baseSVIDKey *ecdsa.PrivateKey
	BaseSVIDTTL int32
	config      *Config
	grpcServer  *grpc.Server
	Cache       cache.Cache
	Catalog     catalog.Catalog
=======
	BaseSVID      []byte
	baseSVIDKey   *ecdsa.PrivateKey
	BaseSVIDTTL   int32
	config        *Config
	grpcServer    *grpc.Server
	Cache         cache.Cache
	pluginCatalog sriplugin.PluginCatalog
	serverCerts   []*x509.Certificate
>>>>>>> a9f732b2
}

func New(c *Config) *Agent {
	config := &catalog.Config{
		ConfigDir: c.PluginDir,
		Log:       c.Log.WithField("subsystem_name", "catalog"),
	}
	return &Agent{config: c, Catalog: catalog.New(config)}
}

// Run the agent
// This method initializes the agent, including its plugins,
// and then blocks on the main event loop.
func (a *Agent) Run() error {
	a.Cache = cache.NewCache()

	err := a.initPlugins()
	defer a.stopPlugins()
	if err != nil {
		return err
	}

	err = a.bootstrap()
	if err != nil {
		return err
	}

	err = a.initEndpoints()
	if err != nil {
		return err
	}

	// Main event loop
	a.config.Log.Info("SPIRE Agent is now running")
	for {
		select {
		case err = <-a.config.ErrorCh:
			return err
		case <-a.config.ShutdownCh:
			a.grpcServer.GracefulStop()
			return <-a.config.ErrorCh
		}
	}
}

func (a *Agent) initPlugins() error {
	err := a.Catalog.Run()
	if err != nil {
		return err
	}

	return nil
}

func (a *Agent) initEndpoints() error {
	a.config.Log.Info("Starting the workload API")

	maxWorkloadTTL := time.Duration(a.BaseSVIDTTL/2) * time.Second

	log := a.config.Log.WithField("subsystem_name", "workload")
	ws := &workloadServer{
		bundle:  a.serverCerts[1].Raw, // TODO: Fix handling of serverCerts
		cache:   a.Cache,
		catalog: a.Catalog,
		l:       log,
		maxTTL:  maxWorkloadTTL,
	}

	// Create a gRPC server with our custom "credential" resolver
	a.grpcServer = grpc.NewServer(grpc.Creds(auth.NewCredentials()))
	workload.RegisterWorkloadServer(a.grpcServer, ws)

	listener, err := net.Listen(a.config.BindAddress.Network(), a.config.BindAddress.String())
	if err != nil {
		return fmt.Errorf("Error creating GRPC listener: %s", err)
	}

	go func() {
		a.config.ErrorCh <- a.grpcServer.Serve(listener)
	}()

	return nil
}

func (a *Agent) bootstrap() error {
	a.config.Log.Info("Bootstrapping SPIRE agent")

	// Look up the key manager plugin
	plugins, err := a.Catalog.KeyManagers()
	if err != nil {
		return err
	}

	if len(plugins) != 1 {
		return fmt.Errorf("Expected only one key manager plugin, found %i", len(plugins))
	}
	keyManager := plugins[0]

	// Fetch or generate private key
	res, err := keyManager.FetchPrivateKey(&keymanager.FetchPrivateKeyRequest{})
	if err != nil {
		return err
	}
	if len(res.PrivateKey) > 0 {
		key, err := x509.ParseECPrivateKey(res.PrivateKey)
		if err != nil {
			return err
		}

		err = a.loadBaseSVID()
		if err != nil {
			return err
		}
		a.baseSVIDKey = key
	} else {
		if a.BaseSVID != nil {
			a.config.Log.Info("Certificate configured but no private key found!")
		}

		a.config.Log.Info("Generating private key for new base SVID")
		res, err := keyManager.GenerateKeyPair(&keymanager.GenerateKeyPairRequest{})
		if err != nil {
			return fmt.Errorf("Failed to generate private key: %s", err)
		}
		key, err := x509.ParseECPrivateKey(res.PrivateKey)
		if err != nil {
			return err
		}
		a.baseSVIDKey = key

		// If we're here, we need to attest/Re-attest
		regEntryMap, err := a.attest()
		if err != nil {
			return err
		}
		err = a.FetchSVID(regEntryMap, a.BaseSVID, a.baseSVIDKey)
		if err != nil {
			return err
		}
	}

	a.config.Log.Info("Bootstrapping done")
	return nil
}

/* Attest the agent, obtain a new Base SVID
returns a spiffeid->registration entries map
This map is used generated CSR for non-base SVIDs and update the agent cache entries
*/
func (a *Agent) attest() (map[string]*spire_common.RegistrationEntry, error) {
	a.config.Log.Info("Preparing to attest against %s", a.config.ServerAddress.String())

	// Look up the node attestor plugin
	plugins, err := a.Catalog.NodeAttestors()
	if err != nil {
		return nil, err
	}
	if len(plugins) != 1 {
		return nil, fmt.Errorf("Expected only one node attestor plugin, found %i", len(plugins))
	}
	attestor := plugins[0]

	pluginResponse, err := attestor.FetchAttestationData(&nodeattestor.FetchAttestationDataRequest{})
	if err != nil {
		return nil, fmt.Errorf("Failed to get attestation data from plugin: %s", err)
	}

	// Parse the SPIFFE ID, form a CSR with it
	id, err := url.Parse(pluginResponse.SpiffeId)
	if err != nil {
		return nil, fmt.Errorf("Failed to form SPIFFE ID: %s", err)
	}
	csr, err := a.generateCSR(id, a.baseSVIDKey)
	if err != nil {
		return nil, fmt.Errorf("Failed to generate CSR for attestation: %s", err)
	}

	// Since we are bootstrapping, this is explicitly _not_ mTLS
	conn := a.getNodeAPIClientConn(false, a.BaseSVID, a.baseSVIDKey)
	defer conn.Close()
	nodeClient := node.NewNodeClient(conn)

	// Perform attestation
	req := &node.FetchBaseSVIDRequest{
		AttestedData: pluginResponse.AttestedData,
		Csr:          csr,
	}

	calloptPeer := new(peer.Peer)

	serverResponse, err := nodeClient.FetchBaseSVID(context.Background(), req, grpc.Peer(calloptPeer))
	if err != nil {
		return nil, fmt.Errorf("Failed attestation against spire server: %s", err)
	}

	if tlsInfo, ok := calloptPeer.AuthInfo.(credentials.TLSInfo); ok {
		a.serverCerts = tlsInfo.State.PeerCertificates
	}

	// Pull base SVID out of the response
	svids := serverResponse.SvidUpdate.Svids
	if len(svids) > 1 {
		a.config.Log.Info("More than one SVID received during attestation!")
	}
	svid, ok := svids[id.String()]
	if !ok {
		return nil, fmt.Errorf("Base SVID not found in attestation response")
	}

	var registrationEntryMap = make(map[string]*spire_common.RegistrationEntry)
	for _, entry := range serverResponse.SvidUpdate.RegistrationEntries {
		registrationEntryMap[entry.SpiffeId] = entry
	}

	a.BaseSVID = svid.SvidCert
	a.BaseSVIDTTL = svid.Ttl
	a.storeBaseSVID()
	a.config.Log.Info("Attestation complete")
	return registrationEntryMap, nil
}

// Generate a CSR for the given SPIFFE ID
func (a *Agent) generateCSR(spiffeID *url.URL, key *ecdsa.PrivateKey) ([]byte, error) {
	a.config.Log.Info("Generating a CSR for %s", spiffeID.String())

	uriSANs, err := uri.MarshalUriSANs([]string{spiffeID.String()})
	if err != nil {
		return []byte{}, err
	}
	uriSANExtension := []pkix.Extension{{
		Id:       uri.OidExtensionSubjectAltName,
		Value:    uriSANs,
		Critical: true,
	}}

	csrData := &x509.CertificateRequest{
		Subject:            *a.config.CertDN,
		SignatureAlgorithm: x509.ECDSAWithSHA256,
		ExtraExtensions:    uriSANExtension,
	}

	csr, err := x509.CreateCertificateRequest(rand.Reader, csrData, key)
	if err != nil {
		return nil, err
	}

	return csr, nil
}

// Read base SVID from data dir and load it
func (a *Agent) loadBaseSVID() error {
	a.config.Log.Info("Loading base SVID from disk")

	certPath := path.Join(a.config.DataDir, "base_svid.crt")
	if _, err := os.Stat(certPath); os.IsNotExist(err) {
		a.config.Log.Info("A base SVID could not be found. A new one will be generated")
		return nil
	}

	data, err := ioutil.ReadFile(certPath)
	if err != nil {
		return fmt.Errorf("Could not read Base SVID at path %s: %s", certPath, err)
	}

	// Sanity check
	_, err = x509.ParseCertificate(data)
	if err != nil {
		return fmt.Errorf("Certificate at %s could not be understood: %s", certPath, err)
	}

	a.BaseSVID = data
	return nil
}

// Write base SVID to storage dir
func (a *Agent) storeBaseSVID() {
	certPath := path.Join(a.config.DataDir, "base_svid.crt")
	f, err := os.Create(certPath)
	defer f.Close()
	if err != nil {
		a.config.Log.Info("Unable to store Base SVID at path %s!", certPath)
		return
	}

	f.Write(a.BaseSVID)
	f.Sync()

	return
}

func (a *Agent) FetchSVID(registrationEntryMap map[string]*spire_common.RegistrationEntry, svidCert []byte,
	key *ecdsa.PrivateKey) (err error) {

	if len(registrationEntryMap) != 0 {
		Csrs, pkeyMap, err := a.generateCSRForRegistrationEntries(registrationEntryMap)
		if err != nil {
			return err
		}

		conn := a.getNodeAPIClientConn(true, svidCert, key)
		defer conn.Close()
		nodeClient := node.NewNodeClient(conn)

		req := &node.FetchSVIDRequest{Csrs: Csrs}

		callOptPeer := new(peer.Peer)
		resp, err := nodeClient.FetchSVID(context.Background(), req, grpc.Peer(callOptPeer))
		if err != nil {
			return err
		}
		if tlsInfo, ok := callOptPeer.AuthInfo.(credentials.TLSInfo); ok {
			a.serverCerts = tlsInfo.State.PeerCertificates
		}

		svidMap := resp.GetSvidUpdate().GetSvids()

		// TODO: Fetch the referenced federated bundles and
		// set them here
		bundles := make(map[string][]byte)
		for spiffeID, entry := range registrationEntryMap {
			svid, svidInMap := svidMap[spiffeID]
			pkey, pkeyInMap := pkeyMap[spiffeID]
			if svidInMap && pkeyInMap {
				svidCert, err := x509.ParseCertificate(svid.SvidCert)
				if err != nil {
					return fmt.Errorf("SVID for ID %s could not be parsed: %s", spiffeID, err)
				}

				entry := cache.CacheEntry{
					RegistrationEntry: entry,
					SVID:              svid,
					PrivateKey:        pkey,
					Bundles:           bundles,
					Expiry:            svidCert.NotAfter,
				}
				a.Cache.SetEntry(entry)
			}
		}

		newRegistrationMap := make(map[string]*spire_common.RegistrationEntry)

		if len(resp.SvidUpdate.RegistrationEntries) != 0 {
			for _, entry := range resp.SvidUpdate.RegistrationEntries {
				if _, ok := registrationEntryMap[entry.SpiffeId]; ok != true {
					newRegistrationMap[entry.SpiffeId] = entry
				}
				a.FetchSVID(newRegistrationMap, svidMap[entry.SpiffeId].SvidCert, pkeyMap[entry.SpiffeId])

			}

		}
	}
	return
}

func (a *Agent) getNodeAPIClientConn(mtls bool, svid []byte, key *ecdsa.PrivateKey) (conn *grpc.ClientConn) {

	serverID := a.config.TrustDomain
	serverID.Path = "spiffe/cp"

	var spiffePeer *spiffe_tls.TLSPeer
	var tlsCert []tls.Certificate
	var tlsConfig *tls.Config

	if !mtls {
		spiffePeer = &spiffe_tls.TLSPeer{
			SpiffeIDs:  []string{serverID.String()},
			TrustRoots: a.config.TrustBundle,
		}
		tlsConfig = spiffePeer.NewTLSConfig(tlsCert)
	} else {
		certPool := x509.NewCertPool()
		for _, cert := range a.serverCerts {
			certPool.AddCert(cert)
		}
		spiffePeer = &spiffe_tls.TLSPeer{
			SpiffeIDs:  []string{serverID.String()},
			TrustRoots: certPool,
		}
		tlsCert = append(tlsCert, tls.Certificate{Certificate: [][]byte{svid}, PrivateKey: key})
		tlsConfig = spiffePeer.NewTLSConfig(tlsCert)
	}

	dialCreds := grpc.WithTransportCredentials(credentials.NewTLS(tlsConfig))

	conn, err := grpc.Dial(a.config.ServerAddress.String(), dialCreds)
	if err != nil {
		return
	}

	return

}

func (a *Agent) generateCSRForRegistrationEntries(
	regEntryMap map[string]*spire_common.RegistrationEntry) (CSRs [][]byte, pkeyMap map[string]*ecdsa.PrivateKey, err error) {

	pkeyMap = make(map[string]*ecdsa.PrivateKey)
	for id, _ := range regEntryMap {

		key, err := ecdsa.GenerateKey(elliptic.P521(), rand.Reader)
		if err != nil {
			return nil, nil, err
		}
		spiffeid, err := url.Parse(id)
		if err != nil {
			return nil, nil, err
		}
		csr, err := a.generateCSR(spiffeid, key)
		if err != nil {
			return nil, nil, err
		}
		CSRs = append(CSRs, csr)
		pkeyMap[id] = key
	}
	return
}

func (a *Agent) stopPlugins() {
	a.config.Log.Info("Stopping plugins...")
	if a.Catalog != nil {
		a.Catalog.Stop()
	}
}<|MERGE_RESOLUTION|>--- conflicted
+++ resolved
@@ -28,11 +28,7 @@
 
 	"google.golang.org/grpc"
 	"google.golang.org/grpc/credentials"
-<<<<<<< HEAD
-=======
 	"google.golang.org/grpc/peer"
-)
->>>>>>> a9f732b2
 
 	spiffe_tls "github.com/spiffe/go-spiffe/tls"
 	spire_common "github.com/spiffe/spire/pkg/common"
@@ -68,7 +64,6 @@
 }
 
 type Agent struct {
-<<<<<<< HEAD
 	BaseSVID    []byte
 	baseSVIDKey *ecdsa.PrivateKey
 	BaseSVIDTTL int32
@@ -76,16 +71,7 @@
 	grpcServer  *grpc.Server
 	Cache       cache.Cache
 	Catalog     catalog.Catalog
-=======
-	BaseSVID      []byte
-	baseSVIDKey   *ecdsa.PrivateKey
-	BaseSVIDTTL   int32
-	config        *Config
-	grpcServer    *grpc.Server
-	Cache         cache.Cache
-	pluginCatalog sriplugin.PluginCatalog
-	serverCerts   []*x509.Certificate
->>>>>>> a9f732b2
+	serverCerts []*x509.Certificate
 }
 
 func New(c *Config) *Agent {
